--- conflicted
+++ resolved
@@ -97,10 +97,7 @@
     (roomManager.create as ReturnType<typeof vi.fn>).mockImplementation(
       () => ({}),
     );
-<<<<<<< HEAD
     setRoomCodeGenerator(() => 'AAAA');
-=======
->>>>>>> f05677e7
     const { response, statusMock, jsonMock } = createMockResponse<{
       code: string;
     }>();
@@ -157,11 +154,7 @@
     // eslint-disable-next-line @typescript-eslint/unbound-method
     const hasMock = roomManager.has as ReturnType<typeof vi.fn>;
     hasMock.mockReturnValue(false);
-
-<<<<<<< HEAD
     setRoomCodeGenerator(() => 'AAAA');
-=======
->>>>>>> f05677e7
     const { response, statusMock, jsonMock } = createMockResponse<{
       error: string;
     }>();
